--- conflicted
+++ resolved
@@ -23,7 +23,6 @@
       with:
           r-version: '4.0.2'
     - name: Set R_HOME environment variable
-<<<<<<< HEAD
       run:   |
          if [ "$RUNNER_OS" == "Linux" ]; then
               mkdir -p ~/.local/lib/R
@@ -37,9 +36,6 @@
               echo "$RUNNER_OS not supported"
               exit 1
          fi
-=======
-      run: echo "R_HOME=$(R RHOME)" >> "$GITHUB_ENV"
->>>>>>> 3239210e
       shell: bash
     - name: Verify R Home
       run: |
