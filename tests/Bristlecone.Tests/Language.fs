--- conflicted
+++ resolved
@@ -101,13 +101,8 @@
         [
 
           testProperty "Does not compile when more than one likelihood function"
-<<<<<<< HEAD
           <| fun (likelihoodFns: ModelSystem.LikelihoodFn list) ->
-              let mb =
-=======
-          <| fun (likelihoodFns: ModelSystem.Likelihood list) ->
               let f () =
->>>>>>> d939b1ad
                   likelihoodFns
                   |> Seq.fold (fun mb l -> mb |> Model.useLikelihoodFunction l) Model.empty
                   |> Model.addEquation "x" (Constant 1.) 
